from mpl_toolkits.axes_grid1 import make_axes_locatable
from pykrige.ok import OrdinaryKriging
from rasterio.warp import reproject, Resampling
from skgstat import models
from sklearn.preprocessing import QuantileTransformer
import gstatsim as gs
import matplotlib.pyplot as plt
import matplotlib.patches as patches
import matplotlib.path as path
import numpy as np
import os
import pandas as pd
import pyproj  # for reprojection
import rasterio
import skgstat as skg
import glob
from shapely.geometry import Polygon
import seaborn as sns
from scipy.spatial import distance as dist


GPR_A_PATHS = sorted(glob.glob("Data/Drone GPR/Field A/*.txt"))
GPR_B_PATHS = sorted(glob.glob("Data/Drone GPR/Field B/*.txt"))


class GprAnalysis:
    """Visualisation of the GPR field data"""

    def __init__(self, field_letter="A", sample_number=0):
        """Initialisation of the GPR field data"""

        self.field_letter = field_letter
        self.sample_number = sample_number

        if self.field_letter == "A":
            self.field_paths = GPR_A_PATHS
        elif self.field_letter == "B":
            self.field_paths = GPR_B_PATHS
        else:
            raise ValueError("field_letter must be either A or B")

    def import_data(self, show=False):
        """Importation of the GPR field A data"""
        gpr_data_table = []
        for gpr_path in self.field_paths:
            data_frame = pd.read_csv(gpr_path, sep="  ", engine="python")  # read csv file
            data_frame.columns = ["y", "x", "vwc"]  # rename columns
            gpr_data_table.append(data_frame)

        if show:
            print(gpr_data_table)

        return gpr_data_table

    def extract_dates(self):
        """Dates extraction from files names"""
        dates = []
        for gpr_path in self.field_paths:
            file_name = os.path.basename(gpr_path)
            file_name_without_extension = os.path.splitext(file_name)[0]
            date = (
                file_name_without_extension[8:10]
                + "/"
                + file_name_without_extension[6:8]
                + "/"
                + "20"
                + file_name_without_extension[4:6]
            )
            dates.append(date)

        return dates

    def plot_raw_data(self):
        """Plot the raw GPR data"""
        # Read csv file
        studied_field = self.import_data()[self.sample_number]

        # Convert latitude and longitude to UTM coordinates
        utm_x, utm_y = self.convert_to_utm(studied_field["x"].values, studied_field["y"].values)

        # Plot the raw data
        plt.figure(figsize=(10, 6))
        scatter = plt.scatter(utm_x, utm_y, c=studied_field["vwc"], cmap="viridis_r", label="Raw data")
        plt.xlabel("X [m]")
        plt.ylabel("Y [m]")
        plt.title(f"GPR sampling - Field {self.field_letter} ({self.extract_dates()[self.sample_number]})")
        cb = plt.colorbar(scatter)
        cb.set_label("Volumetric Water Content [/]")
        plt.grid(False)
        plt.legend()
        plt.show()

    def convert_to_utm(self, latitudes, longitudes):
        """Convert latitude and longitude to UTM coordinates"""
        # Define the WGS84 and UTM coordinate systems
        crs_wgs84 = pyproj.CRS("EPSG:4326")
        crs_utm = pyproj.CRS("EPSG:32632")  # UTM Zone 32

        # Create the transformer from WGS84 to UTM
        transformer = pyproj.Transformer.from_crs(crs_wgs84, crs_utm)

        # Convert latitude and longitude to UTM coordinates
        utm_x, utm_y = transformer.transform(longitudes, latitudes)

        # Shift the UTM coordinates to start at 0m
        utm_x -= utm_x.min()
        utm_y -= utm_y.min()

        return utm_x, utm_y

    def plot_mean_median(self, plot=True):
        """GPR mean and median data plot"""
        studied_field = self.import_data()

        mean_evolution = []
        for gpr_data_table in studied_field:
            mean_evolution.append(gpr_data_table["vwc"].mean())

        median_evolution = []
        for gpr_data_table in studied_field:
            median_evolution.append(gpr_data_table["vwc"].median())

        dates = pd.to_datetime(self.extract_dates(), format="%d/%m/%Y")  # Convert dates to datetime objects

        if plot:
            plt.figure(figsize=(8, 6))
            plt.plot(dates, median_evolution, marker="o", label="Median")
            plt.plot(dates, mean_evolution, marker="o", label="Mean")
            plt.xlabel("Date")
            plt.ylabel("VWC [/]")
            plt.title(f"Evolution of GPR derived Volumetric Water Content - (Field {self.field_letter})")
            plt.xticks(rotation=45)
            plt.gca().xaxis.set_major_locator(plt.MaxNLocator(12))
            # plt.ylim(0.2, 0.5)
            plt.grid(True)
            plt.legend()
            plt.show()

    def zonal_check(self):
        if self.field_letter == "A":
            polygon_coords = np.array([[0, 50], [150, 200], [75, 250], [0, 200], [0, 50]])
        else:
            polygon_coords = np.array([[30, 50], [140, 125], [140, 200], [0, 200], [0, 125], [30, 50]])
        polygon = path.Path(polygon_coords)
        self.plot_raw_data_by_zone(polygon)

        upper_evolution = []
        lower_evolution = []
        for data in self.import_data():
            upper_zone = []
            lower_zone = []
            utm_x, utm_y = self.convert_to_utm(data["x"].values, data["y"].values)
            for x, y, vwc in zip(utm_x, utm_y, data["vwc"]):
                if polygon.contains_point((x, y)):
                    upper_zone.append(vwc)
                else:
                    lower_zone.append(vwc)

            upper_evolution.append(np.median(upper_zone))
            lower_evolution.append(np.median(lower_zone))

        dates = pd.to_datetime(self.extract_dates(), format="%d/%m/%Y")  # Convert dates to datetime objects
        plt.figure(figsize=(8, 6))
        plt.plot(dates, upper_evolution, marker="o", label="Zone 1")
        plt.plot(dates, lower_evolution, marker="o", label="Zone 2")
        plt.xlabel("Date")
        plt.ylabel("VWC [/]")
        plt.title(f"Evolution of GPR derived Volumetric Water Content - (Field {self.field_letter})")
        plt.xticks(rotation=45)
        plt.gca().xaxis.set_major_locator(plt.MaxNLocator(12))
        plt.grid(True)
        plt.legend()
        plt.show()

    def plot_raw_data_by_zone(self, zone_1):
        """Plot the raw GPR data"""
        # Read csv file
        studied_field = self.import_data()[self.sample_number]

        # Convert latitude and longitude to UTM coordinates
        utm_x, utm_y = self.convert_to_utm(studied_field["x"].values, studied_field["y"].values)
        zone_1_x = []
        zone_1_y = []
        zone_1_vwc = []
        zone_2_x = []
        zone_2_y = []
        zone_2_vwc = []
        for x, y, i in zip(utm_x, utm_y, range(len(utm_x))):
            if zone_1.contains_point((x, y)):
                zone_1_x.append(x)
                zone_1_y.append(y)
                zone_1_vwc.append(studied_field["vwc"].values[i])
            else:
                zone_2_x.append(x)
                zone_2_y.append(y)
                zone_2_vwc.append(studied_field["vwc"].values[i])
        # Plot the raw data
        plt.figure(figsize=(10, 6))
        scatter = plt.scatter(zone_1_x, zone_1_y, c=zone_1_vwc, cmap="viridis_r", label="Raw data")
        scatter2 = plt.scatter(zone_2_x, zone_2_y, c=zone_2_vwc, cmap="BrBG_r", label="Raw data")
        plt.xlabel("X [m]")
        plt.ylabel("Y [m]")
        plt.title(f"GPR sampling - Field {self.field_letter} ({self.extract_dates()[self.sample_number]})")
        cb = plt.colorbar(scatter)
        cb.set_label("Zone 1 Volumetric Water Content [/]")
        cb = plt.colorbar(scatter2)
        cb.set_label("Zone 2 Volumetric Water Content [/]")
        plt.grid(False)
        plt.legend()
        plt.show()

    def kriging(self, plot=True):
        """
        Ordinary Kriging interpolation
        """
        studied_field = self.import_data()[self.sample_number]

        # Convert latitude and longitude to UTM coordinates
<<<<<<< HEAD
        utm_x, utm_y = self.convert_to_utm(
            studied_field["x"].values, studied_field["y"].values
        )
        resolution = 5
=======
        utm_x, utm_y = self.convert_to_utm(studied_field["x"].values, studied_field["y"].values)

>>>>>>> 986da7d9
        # Define your prediction grid
        x_min, x_max = 0, 250.0
        y_min, y_max = 0, 250.0
        step_size = 1
        # Adjust the step size as needed
        grid_x = np.arange(x_min, x_max, step_size)
        # Adjust the step size as needed
        grid_y = np.arange(y_min, y_max, step_size)
        # Adjust the step size as needed

        # Define the mask polygon coordinates
        polygon_coords = np.array([[75, 0], [190, 110], [120, 210], [60, 225], [0, 175], [75, 0]])
        xlim, ylim = 200, 250
        if self.field_letter == "B":
<<<<<<< HEAD
            polygon_coords = np.array(
                [[70, 0], [150, 75], [90, 175], [10, 130], [70, 0]]
            )
=======
            polygon_coords = np.array([[65, 0], [150, 75], [90, 175], [0, 125], [65, 0]])
>>>>>>> 986da7d9
            xlim, ylim = 150, 175

        # Create a mask for the polygon
        polygon = path.Path(polygon_coords)
        mask = []
        for y in grid_y:
            mask.append([])
            for x in grid_x:
                if not polygon.contains_point((x, y)):
                    mask[int(y / step_size)].append(True)
                else:
                    mask[int(y / step_size)].append(False)
        mask = np.array(mask)
        # Execute the interpolation
        ordinary_kriging = OrdinaryKriging(
            utm_x,
            utm_y,
            studied_field["vwc"],
            variogram_model="exponential",
            verbose=False,
            enable_plotting=False,
        )

        z, ss = ordinary_kriging.execute("masked", grid_x, grid_y, mask=mask)  # Execute the interpolation

        if plot:
            plt.figure(figsize=(10, 6))
            plt.imshow(
                z,
                extent=(x_min, x_max, y_min, y_max),
                origin="lower",
                cmap="viridis_r",
                aspect="auto",
            )
            plt.xlim(-5, xlim)
            plt.ylim(-5, ylim)
            plt.colorbar()
            plt.xlabel("X [m]")
            plt.ylabel("Y [m]")
            plt.title(f"Kriging Interpolation - Field {self.field_letter} ({self.extract_dates()[self.sample_number]})")
            plt.grid(False)
            plt.show()

    def import_tdr_data(self):
        tdr_data_AB = pd.read_excel(TDR_PATHS[self.sample_number - 3])
        tdr_data = []
        if self.field_letter == "A":
            tdr_data = tdr_data_AB[tdr_data_AB["Lat"].values < 50.496773]
        else:
            tdr_data = tdr_data_AB[tdr_data_AB["Lat"].values >= 50.496773]
        tdr_data.columns = ["y", "x", "vwc", "sd"]
        return tdr_data

    def tdr_verification(self, verification_radius=10):
        """
        Performs TDR verification based on the given sample number (3-9)
        """
        gpr_data = self.import_data()[self.sample_number]
        tdr_data = self.import_tdr_data()

        tdr_xs, tdr_ys = self.convert_to_utm(tdr_data["x"].values, tdr_data["y"].values)
        gpr_xs, gpr_ys = self.convert_to_utm(gpr_data["x"].values, gpr_data["y"].values)
        gpr_vwc_median = []
        for tdr_x, tdr_y in zip(tdr_xs, tdr_ys):
            gpr_vwcs = []
            for gpr_x, gpr_y, gpr_vwc in zip(gpr_xs, gpr_ys, gpr_data["vwc"].values):
                if dist.euclidean((gpr_x, gpr_y), (tdr_x, tdr_y)) < verification_radius:
                    gpr_vwcs.append(gpr_vwc)
            if len(gpr_vwcs) > 0:
                gpr_vwc_median.append(np.median(gpr_vwcs))
            else:
                gpr_vwc_median.append(0)

        tdr_vwcs = list(tdr_data["vwc"].values)
        for i in range(len(gpr_vwc_median) - 1, -1, -1):
            if gpr_vwc_median[i] == 0:
                tdr_vwcs[i], tdr_vwcs[-1] = tdr_vwcs[-1], tdr_vwcs[i]
                gpr_vwc_median[i], gpr_vwc_median[-1] = (
                    gpr_vwc_median[-1],
                    gpr_vwc_median[i],
                )
                gpr_vwc_median.pop()
                tdr_vwcs.pop()

        date = self.extract_dates()[self.sample_number]

        plt.figure(figsize=(10, 6))

        x = np.arange(len(gpr_vwc_median))  # the label locations
        width = 0.25  # the width of the bars
        multiplier = 0

        for attribute, measurement, sd in zip(["GPR", "TDR"], [gpr_vwc_median, tdr_vwcs], [0, tdr_data["sd"].values]):
            offset = width * multiplier
            plt.bar(x + offset, measurement, width, label=attribute, yerr=sd)
            multiplier += 1

        # Add some text for labels, title and custom x-axis tick labels, etc.
        plt.ylabel("VWC [/]")
        plt.xlabel("TDR verification points")
        plt.title("Vérification TDR - {}".format(date))
        plt.xticks(rotation=45)
        plt.legend(loc="upper left", ncols=2)
        plt.ylim(0, 1.15)
        plt.show()
        # Plot the raw data
        plt.figure(figsize=(10, 6))
        scatter = plt.scatter(
            tdr_xs, tdr_ys, c=tdr_data["vwc"], cmap="Reds", label="Tdr", marker="s"
        )
        scatter2 = plt.scatter(
            gpr_xs, gpr_ys, c=gpr_data["vwc"], cmap="viridis_r", label="Gpr"
        )
        plt.xlabel("X [m]")
        plt.ylabel("Y [m]")
        plt.title(
            f"GPR sampling - Field {self.field_letter} ({self.extract_dates()[self.sample_number]})"
        )
        cb = plt.colorbar(scatter)
        cb.set_label("GBR Volumetric Water Content [/]")
        cb = plt.colorbar(scatter2)
        cb.set_label("GBR Volumetric Water Content [/]")
        plt.grid(False)
        plt.legend()
        plt.show()


class Variogram:
    """Variogram creation and fitting"""

    def __init__(self, resolution=0.00002, field_letter="A", sample_number=0):
        """Initialisation of the GPR field data"""
        self.resolution = resolution
        self.field_letter = field_letter
        self.sample_number = sample_number

        if field_letter == "A":
            self.field_paths = GPR_A_PATHS
        elif field_letter == "B":
            self.field_paths = GPR_B_PATHS
        else:
            raise ValueError("field_letter must be either A or B")

        self.gpr_analysis = GprAnalysis(field_letter, sample_number)

    def determ_experimental_vario(self, maxlag=30, n_lags=200, solo_plot=True):
        """
        Determine the experimental variogram model
        Parameters:
        - maxlag: int, the maximum range distance
        - n_lags: int, the number of bins

        """
        # Read csv file
        studied_field = self.gpr_analysis.import_data()[self.sample_number]

        # Convert latitude and longitude to UTM coordinates
        utm_x, utm_y = self.gpr_analysis.convert_to_utm(studied_field["x"].values, studied_field["y"].values)
        # Create a new DataFrame with UTM coordinates
        df_grid = pd.DataFrame({"X": utm_x, "Y": utm_y, "Z": studied_field["vwc"]})

        # Remove NaN values
        df_grid = df_grid[df_grid["Z"].isnull() == False]

        # Normal score transformation
        data = df_grid["Z"].values.reshape(-1, 1)
        nst_trans = QuantileTransformer(n_quantiles=500, output_distribution="normal").fit(data)
        df_grid["Nbed"] = nst_trans.transform(data)

        # Compute experimental (isotropic) variogram
        coords = df_grid[["X", "Y"]].values
        values = df_grid["Nbed"]

        # Compute variogram
        v1 = skg.Variogram(
            coords,
            values,
            bin_func="even",
            n_lags=n_lags,
            maxlag=maxlag,
            normalize=False,
        )

        # Extract variogram values
        xdata = v1.bins
        ydata = v1.experimental

        if solo_plot:
            plt.figure(figsize=(8, 6))
            plt.scatter(xdata, ydata, s=12, c="g")
            plt.title(
                f"Isotropic experimental model - Field {self.field_letter} ({GprAnalysis.extract_dates(self)[self.sample_number]})"
            )
            plt.xlabel("Lag (m)")
            plt.ylabel("Semivariance")
            plt.show()

        return v1, xdata, ydata

    def fit_models(
        self,
        maxlag=30,
        n_lags=200,
        solo_plot=False,
        multi_plot=True,
        multi_zoom_plot=True,
        sample_number=0,
    ):
        """Fits variogram models to the experimental variogram."""
        # extract experimental variogram values
        v1, xdata, ydata = self.determ_experimental_vario(maxlag, n_lags, solo_plot)

        # use exponential variogram model
        v1.model = "exponential"
        v1.parameters

        # use Gaussian model
        v2 = v1
        v2.model = "gaussian"
        v2.parameters

        # use spherical model
        v3 = v1
        v3.model = "spherical"
        v3.parameters

        # evaluate models
        xi = np.linspace(0, xdata[-1], 100)

        y_exp = [models.exponential(h, v1.parameters[0], v1.parameters[1], v1.parameters[2]) for h in xi]
        y_gauss = [models.gaussian(h, v2.parameters[0], v2.parameters[1], v2.parameters[2]) for h in xi]
        y_sph = [models.spherical(h, v3.parameters[0], v3.parameters[1], v3.parameters[2]) for h in xi]

        # plot variogram models
        if multi_plot:
            plt.figure(figsize=(8, 6))
            plt.plot(xdata, ydata, "og", label="Experimental variogram")
            plt.plot(xi, y_gauss, "b--", label="Gaussian variogram")
            plt.plot(xi, y_exp, "r-", label="Exponential variogram")
            plt.plot(xi, y_sph, "m*-", label="Spherical variogram")
            plt.title(
                f"Isotropic variogram models comparison - Field {self.field_letter} ({GprAnalysis.extract_dates(self)[self.sample_number]})"
            )
            plt.xlabel("Lag [m]")
            plt.ylabel("Semivariance")
            plt.legend(loc="lower right")
            plt.show()

        # plot zoom in models
        if multi_zoom_plot:
            plt.figure(figsize=(8, 6))
            plt.plot(xdata, ydata, "og", label="Experimental variogram")
            plt.plot(xi, y_gauss, "b--", label="Gaussian variogram")
            plt.plot(xi, y_exp, "r-", label="Exponential variogram")
            plt.plot(xi, y_sph, "m*-", label="Spherical variogram")
            plt.title(
                f"Isotropic variogram models comparison (zoom in) - Field {self.field_letter} ({GprAnalysis.extract_dates(self)[self.sample_number]})"
            )
            plt.xlim(0, 5)
            plt.xlabel("Lag [m]")
            plt.ylabel("Semivariance")
            plt.legend(loc="lower right")
            plt.show()


<<<<<<< HEAD
class MultispecAnalysis:
    TEMPERATURE_RASTER = (
        "Data/multispectral/thermal/MR20240205_georeferenced_thermal_cali.tif"
    )
    NDVI_RASTER = "Data/multispectral/NDVI/MR20230719_georeferenced_multi_ndvi.tif"

    def __init__(self, temperature_raster=TEMPERATURE_RASTER, ndvi_raster=NDVI_RASTER):
        self.temperature_raster = temperature_raster
        self.ndvi_raster = ndvi_raster

    def calculate_tvdi(self):
        """Calculate TVDI"""
        # Read temperature raster
        with rasterio.open(self.temperature_raster) as temp_src:
            temperature = temp_src.read(1)
            temp_profile = temp_src.profile

        # Read NDVI raster
        with rasterio.open(self.ndvi_raster) as ndvi_src:
            ndvi = ndvi_src.read(1)
            ndvi_profile = ndvi_src.profile

        # Resample NDVI to match temperature raster dimensions
        ndvi_resampled = np.zeros_like(temperature)
        reproject(
            ndvi,
            ndvi_resampled,
            src_transform=ndvi_src.transform,
            src_crs=ndvi_src.crs,
            dst_transform=temp_profile["transform"],
            dst_crs=temp_profile["crs"],
            resampling=Resampling.nearest,
            dst_resolution=(
                temp_profile["transform"][0],
                -temp_profile["transform"][4],
            ),
        )

        # Calculate T_max and T_min
        t_max_values = self.t_max(ndvi_resampled)
        t_min_values = self.t_min(ndvi_resampled)

        # Calculate TVDI
        tvdi = (temperature - t_min_values) / (t_max_values - t_min_values)

        # Set nodata value to -9999
        tvdi[np.isnan(tvdi)] = -9999

        # Adjusting TVDI range to 0-255 for storing as unsigned 8-bit integer
        tvdi_adjusted = ((tvdi - tvdi.min()) / (tvdi.max() - tvdi.min()) * 255).astype(
            np.uint8
        )

        # Plot TVDI
        plt.imshow(tvdi_adjusted, cmap="jet", vmin=200, vmax=300)
        plt.colorbar(label="TVDI")
        plt.title("Temperature Vegetation Dryness Index (TVDI)")
        plt.show()

    def t_max(self, ndvi):
        """Placeholder coefficients for T_max(NDVI) = a * NDVI + b"""
        a = 40
        b = 300
        return a * ndvi + b

    def t_min(self, ndvi):
        """Placeholder coefficients for T_min(NDVI) = c * NDVI + d"""
        c = 20
        d = 250
        return c * ndvi + d


TDR_PATHS = sorted(glob.glob("Data/VWC verification/*.xlsx"))
=======
class TdrAnalysis:
    FIELD_PATHS = glob.glob("Data/VWC verification/*.xlsx")
>>>>>>> 986da7d9


class TdrAnalysis:
    def __init__(self, field_paths=TDR_PATHS, sample_number=0):
        """Initialisation of the TDR field data"""
        self.field_paths = field_paths
        self.sample_number = sample_number

    def import_data(self):
        """Importation of the TDR field data"""
        tdr_data_table = []
        for tdr_path in self.field_paths:
            data_frame = pd.read_excel(tdr_path)  # read excel file
            tdr_data_table.append(data_frame)

        return tdr_data_table

    def extract_dates(self):
        """Dates extraction from files names"""
        dates = []
        for tdr_path in self.field_paths:
            file_name = os.path.basename(tdr_path)
            file_name_without_extension = os.path.splitext(file_name)[0]
            date = (
                file_name_without_extension[12:14]
                + "/"
                + file_name_without_extension[9:11]
                + "/"
                + "20"
                + file_name_without_extension[6:8]
            )
            dates.append(date)

        return dates

    def plot_tdr_evolution(self, plot=True):
        """TDR median data plot"""
        studied_field = self.import_data()

        # Separate data for fields A and B based on latitude
        field_a_median = []
        field_b_median = []
        field_a_sd_median = []
        field_b_sd_median = []
        for table in studied_field:
            field_a_data = []
            field_a_sd = []
            field_b_data = []
            field_b_sd = []
            for index, lat in enumerate(table["Lat"].values):
                if lat < 50.496773:
                    field_a_data.append(table["VWC"].values[index])
                    field_a_sd.append(table["sd"].values[index])
                else:
                    field_b_data.append(table["VWC"].values[index])
                    field_b_sd.append(table["sd"].values[index])
            field_a_median.append(np.median(field_a_data))
            field_a_sd_median.append(np.median(field_a_sd))
            field_b_median.append(np.median(field_b_data))
            field_b_sd_median.append(np.median(field_b_sd))
        # Create an instance of TdrAnalysis
        tdr_analysis = TdrAnalysis()

        # Plot for Field A
        tdr_analysis.plot_data(field_a_median, field_a_sd_median, "Field A")

        # Plot for Field B
        tdr_analysis.plot_data(field_b_median, field_b_sd_median, "Field B")

    def plot_data(self, medians, sds, field_name):
        """TDR median data plot"""
        variance_upper = [median + sds[i] for i, median in enumerate(medians)]
        variance_lower = [median - sds[i] for i, median in enumerate(medians)]

        dates = pd.to_datetime(self.extract_dates(), format="%d/%m/%Y")

        plt.figure(figsize=(8, 6))
        plt.plot(dates, medians, marker="o", label="Mean")
        plt.fill_between(
            dates,
            variance_lower,
            variance_upper,
            color="gray",
            alpha=0.5,
            label="Variance",
        )
        plt.xlabel("Date")
        plt.ylabel("VWC [/]")
        plt.title(f"TDR derived Volumetric Water Content - {field_name}")
        plt.xticks(rotation=45)
        plt.gca().xaxis.set_major_locator(plt.MaxNLocator(12))
        plt.ylim(0.45, 0.95)
        plt.grid(True)
        plt.legend()
        plt.show()


class Rainfall:
    PATHS = glob.glob("Data/Météo/*.xlsx")

    def __init__(self, paths=PATHS):
        """Initialisation of the raifall field data"""
        self.paths = paths

    def import_excel(self, show=False):
        """Importation of the raifall field data"""
        rf_data = []
        for rf_path in self.paths:
            data_frame = pd.read_excel(rf_path)  # read excel file
            rf_data.append(data_frame)

        if show:
            print(rf_data)

        return rf_data

    def plot_data(self, paths=PATHS, plot=True):
        """Rainfall data plot"""

        field = self.import_excel()

        precipitations = []
        dates = []
        for rf_data in field:
            precipitations.extend(rf_data["prcp"].tolist())
            dates.extend(rf_data["date"].tolist())

        f_dates = pd.to_datetime(pd.Series(dates), format="%Y-%m-%d")
        f_precipitations = pd.Series(precipitations, index=f_dates)

        # Add a smooth curve of the evolution of precipitation
        rolling_window = 10  # Adjust this value to control the smoothing
        smoothed_precipitations = f_precipitations.rolling(
            window=rolling_window,
            min_periods=1,
            center=True,
        ).mean()

        if plot:
            fig, ax = plt.subplots(figsize=(8, 6))
            ax.bar(
                f_dates,
                f_precipitations.values,
                align="center",
                alpha=0.5,
                color="cornflowerblue",
            )
            ax.plot(
                smoothed_precipitations.index,
                smoothed_precipitations.values,
                color="firebrick",
                linewidth=2,
            )
            ax.set_xlabel("Date")
            ax.set_ylabel("Precipitation [mm]")
            ax.set_title(f"Rainfall Precipitations Mont Rigi 2023-2024")
            ax.xaxis.set_major_locator(plt.MaxNLocator(12))
            ax.set_ylim(0, 40)
            ax.grid(True)
            plt.xticks(rotation=45)
            ax.legend()
            fig.tight_layout()
            plt.show()


class Terros:
    COORD_PATH = "Data/Teros Piezo/coordonnees.xlsx"
    DATA_PATH = "Data/Teros Piezo/terros_piezo.csv"

    def __init__(self, paths=[COORD_PATH, DATA_PATH]):
        """Initialization of the Terros Piezo field data"""
        self.paths = paths
        self.sampler_coords = self.import_coordinates()
        self.data = self.import_vwc_values()

    def import_coordinates(self):
        """Importation of the coordinates of the Terros Piezo"""
        coord = pd.read_excel(self.COORD_PATH)
        sampler_coords = coord.set_index("Sampler")[["North", "East"]]
        return sampler_coords

    def import_vwc_values(self):
        """Importation of the Terros Piezo field data"""
        data = pd.read_csv(self.DATA_PATH, parse_dates=["Dates (hours)"])
        return data

    def get_vwc_data(self):
        """Get the VWC data for the Terros samples"""
        vwc_columns = [col for col in self.data.columns if col.startswith("T_")]
        vwc_data = self.data[vwc_columns]
        return vwc_data

    def plot_vwc_evolution(self):
        # Ensure the 'Dates (hours)' column is set as the index
        self.data.set_index("Dates (hours)", inplace=True)

        # Select the columns of interest
        vwc_columns = [col for col in self.data.columns if col.startswith("T_")]

        # Resample the data by day and calculate the median VWC
        vwc_daily_median = self.data[vwc_columns].resample("D").median()

        # Plot the median evolution of VWC over time
        plt.figure(figsize=(12, 8))
        for col in vwc_columns:
            plt.plot(vwc_daily_median.index, vwc_daily_median[col], label=col)

        plt.xlabel("Time (days)")
        plt.ylabel("VWC")
        plt.legend(loc="upper left")
        plt.title("Terros - VWC")
        plt.show()

    def plot_piezo_sampler_locations(self):
        """Plot the locations of the different samplers with more distinctive colors"""
        plt.figure(figsize=(10, 6))

        # Filter samplers for A or B field data
        field_samplers = self.sampler_coords[self.sampler_coords.index.str.contains("[AB]$")]

        # Assign more distinctive colors based on sampler names using the 'tab20' colormap
        colors = plt.cm.tab20(np.linspace(0, 1, len(field_samplers)))

        for i, (sampler_name, sampler_data) in enumerate(field_samplers.iterrows()):
            plt.scatter(
                sampler_data["East"],
                sampler_data["North"],
                color=colors[i],
                marker="^",
                label=sampler_name,
            )

        plt.xlabel("East Coordinate")
        plt.ylabel("North Coordinate")
        plt.title("Piezo Samplers Locations")
        plt.legend()
        plt.grid(True)
        plt.show()


class WaterTable:
    def __init__(
        self, path="Data/Water Table/profondeur nappe-final.xlsx", coord_path="Data/Teros Piezo/coordonnees.xlsx"
    ):
        self.path = path
        self.coord_path = coord_path
        self.data, self.coord = self.import_data()
        self.sampler_coords = self.import_coordinates()

    def import_data(self):
        wt_data = pd.read_excel(self.path)
        wt_coord = pd.read_excel(self.coord_path)

        return wt_data, wt_coord

    def import_coordinates(self):
        """Importation of the coordinates of the Terros Piezo"""
        coord = pd.read_excel(self.coord_path)
        sampler_coords = coord.set_index("Sampler")[["North", "East"]]
        return sampler_coords

    def plot_wt_evolution(self):
        # Ensure the 'Time' column is set as the index
        self.data.set_index("Time", inplace=True)

        # Resample the data by day and calculate the median water table
        wt_daily_median = self.data.resample("D").median()

        # Plot the median evolution of water table over time
        plt.figure(figsize=(12, 8))
        for col in wt_daily_median.columns:
            plt.plot(wt_daily_median.index, wt_daily_median[col], label=col)

        plt.xlabel("Time (days)")
        plt.ylabel("Water table [cm]")
        plt.legend(loc="upper left")
        plt.title("Depth Water Table Evolution")
        plt.show()

    def plot_wt_sampler_locations(self):
        """Plot the locations of the LS1, LS2, LS3, LS4, and LS5 samplers with more distinctive colors"""
        plt.figure(figsize=(10, 6))

        # Filter samplers for LS1, LS2, LS3, LS4, and LS5
        ls_samplers = self.sampler_coords[
            self.sampler_coords.index.str.contains("LS[1-5]") & ~self.sampler_coords.index.str.contains("[AB]$")
        ]

        # Assign more distinctive colors based on sampler names using the 'tab20' colormap
        colors = plt.cm.tab20(np.linspace(0, 1, len(ls_samplers)))

        for i, (sampler_name, sampler_data) in enumerate(ls_samplers.iterrows()):
            plt.scatter(
                sampler_data["East"],
                sampler_data["North"],
                color=colors[i],
                marker="^",
                label=sampler_name,
            )

        plt.xlabel("East Coordinate")
        plt.ylabel("North Coordinate")
        plt.title("Water Table Samplers Locations")
        plt.legend()
        plt.grid(True)
        plt.show()


class MultispecAnalysis:
    TEMPERATURE_RASTER = glob.glob("Data/Multispectral/thermal/*.tif")
    NDVI_RASTER = glob.glob("Data/Multispectral/NDVI/*.tif")

    def __init__(self, temperature_raster=TEMPERATURE_RASTER, ndvi_raster=NDVI_RASTER, sample_number=1):
        self.temperature_raster = temperature_raster
        self.ndvi_raster = ndvi_raster
        self.sample_number = sample_number

    def import_rasters(self):
        # Open the temperature raster for the specified sample number
        with rasterio.open(self.temperature_raster[self.sample_number]) as temp_src:
            # Read the raster values
            temperature = temp_src.read(1)
            # Read the raster profile (metadata)
            temp_profile = temp_src.profile

        # Open the NDVI raster for the specified sample number
        with rasterio.open(self.ndvi_raster[self.sample_number]) as ndvi_src:
            # Read the raster values
            ndvi = ndvi_src.read(1)
            # Read the raster profile (metadata)
            ndvi_profile = ndvi_src.profile
        return temperature, ndvi, temp_profile, ndvi_profile, temp_src, ndvi_src

    def calculate_tvdi(self):
        temperature, ndvi, temp_profile, ndvi_profile, temp_src, ndvi_src = self.import_rasters()

        # Resample the NDVI raster to match the temperature raster's dimensions
        ndvi_resampled = np.zeros_like(temperature)
        # Reproject the NDVI raster to match the temperature raster's dimensions
        # by using the 'reproject' function from rasterio.warp module.
        # The 'ndvi' array is the source raster, 'ndvi_resampled' is the destination array.
        # 'ndvi_src.transform' and 'ndvi_src.crs' are the metadata of the source raster.
        # 'temp_profile["transform"]' and 'temp_profile["crs"]' are the metadata of the destination raster.
        # 'Resampling.nearest' specifies the resampling method. The 'dst_resolution' parameter
        # sets the resolution of the destination raster.
        reproject(
            ndvi,
            ndvi_resampled,
            src_transform=ndvi_src.transform,
            src_crs=ndvi_src.crs,
            dst_transform=temp_profile["transform"],
            dst_crs=temp_profile["crs"],
            resampling=Resampling.nearest,
            dst_resolution=(
                temp_profile["transform"][0],
                -temp_profile["transform"][4],
            ),
        )

        # Calculate the maximum temperature for the given NDVI value
        t_max_values = self.t_max(ndvi_resampled)
        # Calculate the minimum temperature for the given NDVI value
        t_min_values = self.t_min(ndvi_resampled)

        # Calculate the TVDI (Temperature Vegetation Dryness Index)
        tvdi = (temperature - t_min_values) / (t_max_values - t_min_values)

        # Set the nodata value to -9999
        tvdi[np.isnan(tvdi)] = -9999

        # Adjust the TVDI range to 0-255 for storage as an unsigned 8-bit integer
        tvdi_adjusted = ((tvdi - tvdi.min()) / (tvdi.max() - tvdi.min()) * 255).astype(np.uint8)

        # Plot the TVDI
        plt.imshow(tvdi_adjusted, cmap="jet", vmin=200, vmax=300)
        plt.colorbar(label="TVDI")
        plt.title("Temperature Vegetation Dryness Index (TVDI)")
        plt.show()

    def t_max(self, ndvi):
        """Placeholder coefficients for T_max(NDVI) = a * NDVI + b"""
        a = 40
        b = 300
        return a * ndvi + b

    def t_min(self, ndvi):
        """Placeholder coefficients for T_min(NDVI) = c * NDVI + d"""
        c = 20
        d = 250
        return c * ndvi + d


multi_test = MultispecAnalysis()
multi_test.calculate_tvdi()<|MERGE_RESOLUTION|>--- conflicted
+++ resolved
@@ -216,15 +216,8 @@
         studied_field = self.import_data()[self.sample_number]
 
         # Convert latitude and longitude to UTM coordinates
-<<<<<<< HEAD
-        utm_x, utm_y = self.convert_to_utm(
-            studied_field["x"].values, studied_field["y"].values
-        )
+        utm_x, utm_y = self.convert_to_utm(studied_field["x"].values, studied_field["y"].values)
         resolution = 5
-=======
-        utm_x, utm_y = self.convert_to_utm(studied_field["x"].values, studied_field["y"].values)
-
->>>>>>> 986da7d9
         # Define your prediction grid
         x_min, x_max = 0, 250.0
         y_min, y_max = 0, 250.0
@@ -239,13 +232,9 @@
         polygon_coords = np.array([[75, 0], [190, 110], [120, 210], [60, 225], [0, 175], [75, 0]])
         xlim, ylim = 200, 250
         if self.field_letter == "B":
-<<<<<<< HEAD
             polygon_coords = np.array(
                 [[70, 0], [150, 75], [90, 175], [10, 130], [70, 0]]
             )
-=======
-            polygon_coords = np.array([[65, 0], [150, 75], [90, 175], [0, 125], [65, 0]])
->>>>>>> 986da7d9
             xlim, ylim = 150, 175
 
         # Create a mask for the polygon
@@ -285,7 +274,9 @@
             plt.colorbar()
             plt.xlabel("X [m]")
             plt.ylabel("Y [m]")
-            plt.title(f"Kriging Interpolation - Field {self.field_letter} ({self.extract_dates()[self.sample_number]})")
+            plt.title(
+                f"Kriging Interpolation - Field {self.field_letter} ({self.extract_dates()[self.sample_number]})"
+            )
             plt.grid(False)
             plt.show()
 
@@ -509,86 +500,6 @@
             plt.ylabel("Semivariance")
             plt.legend(loc="lower right")
             plt.show()
-
-
-<<<<<<< HEAD
-class MultispecAnalysis:
-    TEMPERATURE_RASTER = (
-        "Data/multispectral/thermal/MR20240205_georeferenced_thermal_cali.tif"
-    )
-    NDVI_RASTER = "Data/multispectral/NDVI/MR20230719_georeferenced_multi_ndvi.tif"
-
-    def __init__(self, temperature_raster=TEMPERATURE_RASTER, ndvi_raster=NDVI_RASTER):
-        self.temperature_raster = temperature_raster
-        self.ndvi_raster = ndvi_raster
-
-    def calculate_tvdi(self):
-        """Calculate TVDI"""
-        # Read temperature raster
-        with rasterio.open(self.temperature_raster) as temp_src:
-            temperature = temp_src.read(1)
-            temp_profile = temp_src.profile
-
-        # Read NDVI raster
-        with rasterio.open(self.ndvi_raster) as ndvi_src:
-            ndvi = ndvi_src.read(1)
-            ndvi_profile = ndvi_src.profile
-
-        # Resample NDVI to match temperature raster dimensions
-        ndvi_resampled = np.zeros_like(temperature)
-        reproject(
-            ndvi,
-            ndvi_resampled,
-            src_transform=ndvi_src.transform,
-            src_crs=ndvi_src.crs,
-            dst_transform=temp_profile["transform"],
-            dst_crs=temp_profile["crs"],
-            resampling=Resampling.nearest,
-            dst_resolution=(
-                temp_profile["transform"][0],
-                -temp_profile["transform"][4],
-            ),
-        )
-
-        # Calculate T_max and T_min
-        t_max_values = self.t_max(ndvi_resampled)
-        t_min_values = self.t_min(ndvi_resampled)
-
-        # Calculate TVDI
-        tvdi = (temperature - t_min_values) / (t_max_values - t_min_values)
-
-        # Set nodata value to -9999
-        tvdi[np.isnan(tvdi)] = -9999
-
-        # Adjusting TVDI range to 0-255 for storing as unsigned 8-bit integer
-        tvdi_adjusted = ((tvdi - tvdi.min()) / (tvdi.max() - tvdi.min()) * 255).astype(
-            np.uint8
-        )
-
-        # Plot TVDI
-        plt.imshow(tvdi_adjusted, cmap="jet", vmin=200, vmax=300)
-        plt.colorbar(label="TVDI")
-        plt.title("Temperature Vegetation Dryness Index (TVDI)")
-        plt.show()
-
-    def t_max(self, ndvi):
-        """Placeholder coefficients for T_max(NDVI) = a * NDVI + b"""
-        a = 40
-        b = 300
-        return a * ndvi + b
-
-    def t_min(self, ndvi):
-        """Placeholder coefficients for T_min(NDVI) = c * NDVI + d"""
-        c = 20
-        d = 250
-        return c * ndvi + d
-
-
-TDR_PATHS = sorted(glob.glob("Data/VWC verification/*.xlsx"))
-=======
-class TdrAnalysis:
-    FIELD_PATHS = glob.glob("Data/VWC verification/*.xlsx")
->>>>>>> 986da7d9
 
 
 class TdrAnalysis:
